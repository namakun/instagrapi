--- conflicted
+++ resolved
@@ -86,25 +86,19 @@
 ):
     proxy = None
 
-<<<<<<< HEAD
     def __init__(self,
                  settings: dict = {},
                  proxy: str = None,
+                 delay_range: list = None,
                  logger=DEFAULT_LOGGER,
                  **kwargs):
 
-=======
-    def __init__(self, settings: dict = {}, proxy: str = None, delay_range: list = None, **kwargs):
->>>>>>> d9b7073d
         super().__init__(**kwargs)
 
         self.settings = settings
-<<<<<<< HEAD
         self.logger = logger
-
-=======
         self.delay_range = delay_range
->>>>>>> d9b7073d
+        
         self.set_proxy(proxy)
 
         self.init()
