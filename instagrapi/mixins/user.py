--- conflicted
+++ resolved
@@ -335,7 +335,7 @@
             self.logger.exception(e)
             return None
              
-    def search_users_v1(self, query: str, count: int):
+    def search_users_v1(self, query: str, count: int) -> List[UserShort]:
         """
         Search users by a query (Private Mobile API)
         Parameters
@@ -359,9 +359,7 @@
         users = results.get("users", [])
         return [extract_user_short(user) for user in users]
     
-
-<<<<<<< HEAD
-    def search_users(self, query: str, count: int = 50):
+    def search_users(self, query: str, count: int = 50) -> List[UserShort]:
         """
         Search users by a query
         Parameters
@@ -376,11 +374,9 @@
             List of User short object
         """
         return self.search_users_v1(query, count)
-    
-    def search_followers_v1(self, user_id: int, query: str) -> List[UserShort]:
-=======
+
     def search_followers_v1(self, user_id: str, query: str) -> List[UserShort]:
->>>>>>> 6aa2504d
+
         """
         Search users by followers (Private Mobile API)
 
