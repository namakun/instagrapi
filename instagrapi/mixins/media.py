--- conflicted
+++ resolved
@@ -527,7 +527,6 @@
         return medias
 
 
-<<<<<<< HEAD
     def user_medias_paginated_v1(self, user_id: int, amount: int = 0, end_cursor: str = "") -> Tuple[List[Media], str]:
         """
         Get a page of user's media by Private Mobile API
@@ -546,9 +545,6 @@
             A tuple containing a list of medias and the next end_cursor value
         """
 
-=======
-    def user_medias_paginated_v1(self, user_id: int, amount: int = 0, end_cursor="") -> Tuple[List[Media], str]:
->>>>>>> 97d4f865
         amount = int(amount)
         user_id = int(user_id)
         medias = []
@@ -611,8 +607,6 @@
             medias = medias[:amount]
         return medias
 
-<<<<<<< HEAD
-
     def user_medias_paginated(self, user_id: int, amount: int = 0, end_cursor: str = "") -> Tuple[List[Media], str]:
         """
         Get a page of user's media
@@ -630,10 +624,7 @@
         Tuple[List[Media], str]
             A tuple containing a list of medias and the next end_cursor value
         """
-=======
-    def user_medias_paginated(self, user_id: int, amount: int = 0, end_cursor="") -> Tuple[List[Media], str]:
->>>>>>> 97d4f865
-
+        
         class EndCursorIsV1(Exception):
             pass
 
