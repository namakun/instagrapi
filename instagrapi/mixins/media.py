import json
import random
import time
from copy import deepcopy
from datetime import datetime
from typing import Dict, List, Tuple
from urllib.parse import urlparse

from instagrapi.exceptions import (
    ClientError,
    ClientLoginRequired,
    ClientNotFoundError,
    MediaNotFound,
    PrivateError,
)
from instagrapi.extractors import (
    extract_location,
    extract_media_gql,
    extract_media_oembed,
    extract_media_v1,
    extract_user_short,
)
from instagrapi.types import Location, Media, UserShort, Usertag
from instagrapi.utils import InstagramIdCodec, json_value


class MediaMixin:
    """
    Helpers for media
    """

    _medias_cache = {}  # pk -> object

    def media_id(self, media_pk: str) -> str:
        """
        Get full media id

        Parameters
        ----------
        media_pk: str
            Unique Media ID

        Returns
        -------
        str
            Full media id

        Example
        -------
        2277033926878261772 -> 2277033926878261772_1903424587
        """
        media_id = str(media_pk)
        if "_" not in media_id:
            assert media_id.isdigit(), (
                "media_id must been contain digits, now %s" % media_id
            )
            user = self.media_user(media_id)
            media_id = "%s_%s" % (media_id, user.pk)
        return media_id

    @staticmethod
    def media_pk(media_id: str) -> str:
        """
        Get short media id

        Parameters
        ----------
        media_id: str
            Unique Media ID

        Returns
        -------
        str
            media id

        Example
        -------
        2277033926878261772_1903424587 -> 2277033926878261772
        """
        media_pk = str(media_id)
        if "_" in media_pk:
            media_pk, _ = media_id.split("_")
        return str(media_pk)

    def media_code_from_pk(self, media_pk: str) -> str:
        """
        Get Code from Media PK

        Parameters
        ----------
        media_pk: str
            Media PK

        Returns
        -------
        str
            Code (aka shortcode)

        Examples
        --------
        2110901750722920960 -> B1LbfVPlwIA
        2278584739065882267 -> B-fKL9qpeab
        """
        return InstagramIdCodec.encode(media_pk)

    def media_pk_from_code(self, code: str) -> str:
        """
        Get Media PK from Code

        Parameters
        ----------
        code: str
            Code

        Returns
        -------
        int
            Full media id

        Examples
        --------
        B1LbfVPlwIA -> 2110901750722920960
        B-fKL9qpeab -> 2278584739065882267
        CCQQsCXjOaBfS3I2PpqsNkxElV9DXj61vzo5xs0 -> 2346448800803776129
        """
        return str(InstagramIdCodec.decode(code[:11]))

    def media_pk_from_url(self, url: str) -> str:
        """
        Get Media PK from URL

        Parameters
        ----------
        url: str
            URL of the media

        Returns
        -------
        int
            Media PK

        Examples
        --------
        https://instagram.com/p/B1LbfVPlwIA/ -> 2110901750722920960
        https://www.instagram.com/p/B-fKL9qpeab/?igshid=1xm76zkq7o1im -> 2278584739065882267
        """
        path = urlparse(url).path
        parts = [p for p in path.split("/") if p]
        return self.media_pk_from_code(parts.pop())

    def media_info_a1(self, media_pk: str, max_id: str = None) -> Media:
        """
        Get Media from PK by Public Web API

        Parameters
        ----------
        media_pk: str
            Unique identifier of the media
        max_id: str, optional
            Max ID, default value is None

        Returns
        -------
        Media
            An object of Media type
        """
        media_pk = self.media_pk(media_pk)
        shortcode = self.media_code_from_pk(media_pk)
        """Use Client.media_info
        """
        params = {"max_id": max_id} if max_id else None
        data = self.public_a1_request(
            "/p/{shortcode!s}/".format(**{"shortcode": shortcode}), params=params
        )
        if not data.get("shortcode_media"):
            raise MediaNotFound(media_pk=media_pk, **data)
        return extract_media_gql(data["shortcode_media"])

    def media_info_gql(self, media_pk: str) -> Media:
        """
        Get Media from PK by Public Graphql API

        Parameters
        ----------
        media_pk: str
            Unique identifier of the media

        Returns
        -------
        Media
            An object of Media type
        """
        media_pk = self.media_pk(media_pk)
        shortcode = self.media_code_from_pk(media_pk)
        """Use Client.media_info
        """
        variables = {
            "shortcode": shortcode,
            "child_comment_count": 3,
            "fetch_comment_count": 40,
            "parent_comment_count": 24,
            "has_threaded_comments": False,
        }
        data = self.public_graphql_request(
            variables, query_hash="477b65a610463740ccdb83135b2014db"
        )
        if not data.get("shortcode_media"):
            raise MediaNotFound(media_pk=media_pk, **data)
        if data["shortcode_media"]["location"] and self.authorization:
            data["shortcode_media"]["location"] = self.location_complete(
                extract_location(data["shortcode_media"]["location"])
            ).dict()
        return extract_media_gql(data["shortcode_media"])

    def media_info_v1(self, media_pk: str) -> Media:
        """
        Get Media from PK by Private Mobile API

        Parameters
        ----------
        media_pk: str
            Unique identifier of the media

        Returns
        -------
        Media
            An object of Media type
        """
        try:
            result = self.private_request(f"media/{media_pk}/info/")
        except ClientNotFoundError as e:
            raise MediaNotFound(e, media_pk=media_pk, **self.last_json)
        except ClientError as e:
            if "Media not found" in str(e):
                raise MediaNotFound(e, media_pk=media_pk, **self.last_json)
            raise e
        return extract_media_v1(result["items"].pop())

    def media_info(self, media_pk: str, use_cache: bool = True) -> Media:
        """
        Get Media Information from PK

        Parameters
        ----------
        media_pk: str
            Unique identifier of the media
        use_cache: bool, optional
            Whether or not to use information from cache, default value is True

        Returns
        -------
        Media
            An object of Media type
        """
        media_pk = self.media_pk(media_pk)
        if not use_cache or media_pk not in self._medias_cache:
            try:
                try:
                    media = self.media_info_gql(media_pk)
                except ClientLoginRequired as e:
                    if not self.inject_sessionid_to_public():
                        raise e
                    media = self.media_info_gql(media_pk)  # retry
            except Exception as e:
                if not isinstance(e, ClientError):
                    self.logger.exception(e)  # Register unknown error
                # Restricted Video: This video is not available in your country.
                # Or private account
                media = self.media_info_v1(media_pk)
            self._medias_cache[media_pk] = media
        return deepcopy(
            self._medias_cache[media_pk]
        )  # return copy of cache (dict changes protection)

    def media_delete(self, media_id: str) -> bool:
        """
        Delete media by Media ID

        Parameters
        ----------
        media_id: str
            Unique identifier of the media

        Returns
        -------
        bool
            A boolean value
        """
        assert self.user_id, "Login required"
        media_id = self.media_id(media_id)
        result = self.private_request(
            f"media/{media_id}/delete/", self.with_default_data({"media_id": media_id})
        )
        self._medias_cache.pop(self.media_pk(media_id), None)
        return result.get("did_delete")

    def media_edit(
        self,
        media_id: str,
        caption: str,
        title: str = "",
        usertags: List[Usertag] = [],
        location: Location = None,
    ) -> Dict:
        """
        Edit caption for media

        Parameters
        ----------
        media_id: str
            Unique identifier of the media
        caption: str
            Media caption
        title: str
            Title of the media
        usertags: List[Usertag], optional
            List of users to be tagged on this upload, default is empty list.
        location: Location, optional
            Location tag for this upload, default is None

        Returns
        -------
        Dict
            A dictionary of response from the call
        """
        assert self.user_id, "Login required"
        media_id = self.media_id(media_id)
        media = self.media_info(media_id)  # from cache
        usertags = [
            {"user_id": tag.user.pk, "position": [tag.x, tag.y]} for tag in usertags
        ]
        data = {
            "caption_text": caption,
            "container_module": "edit_media_info",
            "feed_position": "0",
            "location": self.location_build(location),
            "usertags": json.dumps({"in": usertags}),
            "is_carousel_bumped_post": "false",
        }
        if media.product_type == "igtv":
            if not title:
                try:
                    title, caption = caption.split("\n", 1)
                except ValueError:
                    title = caption[:75]
            data = {
                "caption_text": caption,
                "title": title,
                "igtv_ads_toggled_on": "0",
            }
        self._medias_cache.pop(self.media_pk(media_id), None)  # clean cache
        result = self.private_request(
            f"media/{media_id}/edit_media/",
            self.with_default_data(data),
        )
        return result

    def media_user(self, media_pk: str) -> UserShort:
        """
        Get author of the media

        Parameters
        ----------
        media_pk: str
            Unique identifier of the media

        Returns
        -------
        UserShort
            An object of UserShort
        """
        return self.media_info_v1(media_pk).user

    def media_oembed(self, url: str) -> Dict:
        """
        Return info about media and user from post URL

        Parameters
        ----------
        url: str
            URL for a media

        Returns
        -------
        Dict
            A dictionary of response from the call
        """
        return extract_media_oembed(self.private_request(f"oembed?url={url}"))

    def media_like(self, media_id: str, revert: bool = False) -> bool:
        """
        Like a media

        Parameters
        ----------
        media_id: str
            Unique identifier of a Media
        revert: bool, optional
            If liked, whether or not to unlike. Default is False

        Returns
        -------
        bool
            A boolean value
        """
        assert self.user_id, "Login required"
        media_id = self.media_pk(media_id)
        data = {
            "inventory_source": "media_or_ad",
            "media_id": media_id,
            "radio_type": "wifi-none",
            "is_carousel_bumped_post": "false",
            "container_module": "feed_timeline",
            "feed_position": str(random.randint(0, 6)),
        }
        name = "unlike" if revert else "like"
        result = self.private_request(
            f"media/{media_id}/{name}/", self.with_action_data(data)
        )
        return result["status"] == "ok"

    def media_unlike(self, media_id: str) -> bool:
        """
        Unlike a media

        Parameters
        ----------
        media_id: str
            Unique identifier of a Media

        Returns
        -------
        bool
            A boolean value
        """
        return self.media_like(media_id, revert=True)

    def user_medias_paginated_gql(
        self, user_id: str, amount: int = 0, sleep: int = 2, end_cursor=None
    ) -> Tuple[List[Media], str]:
        """
        Get a page of a user's media by Public Graphql API

        Parameters
        ----------
        user_id: str
        amount: int, optional
            Maximum number of media to return, default is 0 (all medias)
        sleep: int, optional
            Timeout between pages iterations, default is 2
        end_cursor: str, optional
            Cursor value to start at, obtained from previous call to this method
        Returns
        -------
        Tuple[List[Media], str]
            A tuple containing a list of medias and the next end_cursor value
        """
        amount = int(amount)
        user_id = int(user_id)
        medias = []
        variables = {
            "id": user_id,
            "first": 50 if not amount or amount > 50 else amount,
            # These are Instagram restrictions, you can only specify <= 50
        }
        variables["after"] = end_cursor
        data = self.public_graphql_request(
            variables, query_hash="e7e2f4da4b02303f74f0841279e52d76"
        )
        page_info = json_value(
            data, "user", "edge_owner_to_timeline_media", "page_info", default={}
        )
        edges = json_value(
            data, "user", "edge_owner_to_timeline_media", "edges", default=[]
        )
        for edge in edges:
            medias.append(edge["node"])
        end_cursor = page_info.get("end_cursor")
        if amount:
            medias = medias[:amount]
        return ([extract_media_gql(media) for media in medias], end_cursor)

    def user_medias_gql(
        self, user_id: str, amount: int = 0, sleep: int = 0
    ) -> List[Media]:
        """
        Get a user's media by Public Graphql API

        Parameters
        ----------
        user_id: str
        amount: int, optional
            Maximum number of media to return, default is 0 (all medias)
        sleep: int, optional
            Timeout between pages iterations, default is a random number between 1 and 3.

        Returns
        -------
        List[Media]
            A list of objects of Media
        """
        amount = int(amount)
        user_id = int(user_id)
        sleep = int(sleep)
        medias = []
        end_cursor = None
        variables = {
            "id": user_id,
            "first": 50 if not amount or amount > 50 else amount,
            # These are Instagram restrictions, you can only specify <= 50
        }
        while True:
            self.logger.info(f"user_medias_gql: {amount}, {end_cursor}")
            if end_cursor:
                variables["after"] = end_cursor

            if not sleep:
                sleep = random.randint(1, 3)

            medias_page, end_cursor = self.user_medias_paginated_gql(
                user_id, amount, sleep, end_cursor=end_cursor
            )
            medias.extend(medias_page)
            if not end_cursor or len(medias_page) == 0:
                break
            if amount and len(medias) >= amount:
                break
            time.sleep(sleep)
        if amount:
            medias = medias[:amount]
        return medias

    def user_videos_paginated_v1(
        self, user_id: str, amount: int = 50, end_cursor: str = ""
    ) -> Tuple[List[Media], str]:
        """
        Get a page of user's video by Private Mobile API

        Parameters
        ----------
        user_id: str
        amount: int, optional
            Maximum number of media to return, default is 0 (all medias)
        end_cursor: str, optional
            Cursor value to start at, obtained from previous call to this method

        Returns
        -------
        Tuple[List[Media], str]
            A tuple containing a list of medias and the next end_cursor value
        """
        items = []
        amount = int(amount)
        user_id = int(user_id)
        medias = []
        next_max_id = end_cursor
        try:
            resp = self.private_request(
                "igtv/channel/", params={"id": f"uservideo_{user_id}", "count": 50}
            )
            items = resp["items"]
        except PrivateError as e:
            raise e
        except Exception as e:
            self.logger.exception(e)
            return [], None
        medias.extend(items)
        next_max_id = self.last_json.get("next_max_id", "")
        if amount:
            medias = medias[:amount]
        return ([extract_media_v1(media) for media in medias], next_max_id)

    def user_videos_v1(self, user_id: str, amount: int = 0) -> List[Media]:
        """
        Get a user's video by Private Mobile API

        Parameters
        ----------
        user_id: str
        amount: int, optional
            Maximum number of media to return, default is 0 (all medias)

        Returns
        -------
        List[Media]
            A list of objects of Media
        """
        amount = int(amount)
        user_id = int(user_id)
        medias = []
        next_max_id = ""
        while True:
            try:
                medias_page, next_max_id = self.user_videos_paginated_v1(
                    user_id, amount, end_cursor=next_max_id
                )
            except PrivateError as e:
                raise e
            except Exception as e:
                self.logger.exception(e)
                break
            medias.extend(medias_page)
            if not next_max_id:
                break
            if amount and len(medias) >= amount:
                break
        if amount:
            medias = medias[:amount]
        return medias

    def user_medias_paginated_v1(
        self, user_id: str, amount: int = 33, end_cursor: str = ""
    ) -> Tuple[List[Media], str]:
        """
        Get a page of user's media by Private Mobile API

        Parameters
        ----------
        user_id: str
        amount: int, optional
            Maximum number of media to return, default is 0 (all medias)
        end_cursor: str, optional
            Cursor value to start at, obtained from previous call to this method

        Returns
        -------
        Tuple[List[Media], str]
            A tuple containing a list of medias and the next end_cursor value
        """
        amount = int(amount)
        user_id = int(user_id)
        medias = []
        next_max_id = end_cursor
        min_timestamp = None
        try:
            items = self.private_request(
                f"feed/user/{user_id}/",
                params={
                    "max_id": next_max_id,
                    "count": amount,
                    "min_timestamp": min_timestamp,
                    "rank_token": self.rank_token,
                    "ranked_content": "true",
                },
            )["items"]
        except PrivateError as e:
            raise e
        except Exception as e:
            self.logger.exception(e)
            return [], None
        medias.extend(items)
        next_max_id = self.last_json.get("next_max_id", "")
        if amount:
            medias = medias[:amount]
        return ([extract_media_v1(media) for media in medias], next_max_id)

    def user_medias_v1(self, user_id: str, amount: int = 0) -> List[Media]:
        """
        Get a user's media by Private Mobile API

        Parameters
        ----------
        user_id: str
        amount: int, optional
            Maximum number of media to return, default is 0 (all medias)

        Returns
        -------
        List[Media]
            A list of objects of Media
        """
        amount = int(amount)
        user_id = int(user_id)
        medias = []
        next_max_id = ""
        while True:
            try:
                medias_page, next_max_id = self.user_medias_paginated_v1(
                    user_id, amount, end_cursor=next_max_id
                )
            except PrivateError as e:
                raise e
            except Exception as e:
                self.logger.exception(e)
                break
            medias.extend(medias_page)
            if not next_max_id:
                break
            if amount and len(medias) >= amount:
                break
        if amount:
            medias = medias[:amount]
        return medias

    def user_medias_paginated(
        self, user_id: str, amount: int = 0, end_cursor: str = ""
    ) -> Tuple[List[Media], str]:
        """
        Get a page of user's media

        Parameters
        ----------
        user_id: str
        amount: int, optional
            Maximum number of media to return, default is 0 (all medias)
        end_cursor: str, optional
            Cursor value to start at, obtained from previous call to this method

        Returns
        -------
        Tuple[List[Media], str]
            A tuple containing a list of medias and the next end_cursor value
        """

        class EndCursorIsV1(Exception):
            pass

        try:
            if end_cursor and "_" in end_cursor:
                # end_cursor is a v1 next_max_id, so we need to use v1 API
                raise EndCursorIsV1
            try:
                medias, end_cursor = self.user_medias_paginated_gql(
                    user_id, amount, end_cursor=end_cursor
                )
            except ClientLoginRequired as e:
                if not self.inject_sessionid_to_public():
                    raise e
                medias, end_cursor = self.user_medias_paginated_gql(
                    user_id, amount, end_cursor=end_cursor
                )
        except PrivateError as e:
            raise e
        except Exception as e:
            if isinstance(e, EndCursorIsV1):
                pass
            elif not isinstance(e, ClientError):
                self.logger.exception(e)
            medias, end_cursor = self.user_medias_paginated_v1(
                user_id, amount, end_cursor=end_cursor
            )
        return medias, end_cursor

    def user_pinned_medias(self, user_id) -> List[Media]:
        """
        Get a pinned medias

        Parameters
        ----------
        user_id: str

        Returns
        -------
        List[Media]
            A list of objects of Media
        """
        default_nav = self.base_headers["X-IG-Nav-Chain"]
        self.base_headers[
            "X-IG-Nav-Chain"
        ] = "MainFeedFragment:feed_timeline:12:main_home::,UserDetailFragment:profile:13:button::"
        medias = self.private_request(
            f"feed/user/{user_id}/",
            params={
                "exclude_comment": "true",
                "only_fetch_first_carousel_media": "false",
            },
        )
        pinned_medias = []
        for media in medias["items"]:
            if media.get("timeline_pinned_user_ids") is not None:
                pinned_medias.append(extract_media_v1(media))
        self.base_headers["X-IG-Nav-Chain"] = default_nav
        return pinned_medias

    def user_medias(self, user_id: str, amount: int = 0, sleep: int = 0) -> List[Media]:
        """
        Get a user's media

        Parameters
        ----------
        user_id: str
        amount: int, optional
            Maximum number of media to return, default is 0 (all medias)
        sleep: int, optional
            Timeout between page iterations

        Returns
        -------
        List[Media]
            A list of objects of Media
        """
        amount = int(amount)
        user_id = int(user_id)
        sleep = int(sleep)
        try:
            try:
                medias = self.user_medias_gql(user_id, amount, sleep)
            except ClientLoginRequired as e:
                if not self.inject_sessionid_to_public():
                    raise e
                medias = self.user_medias_gql(user_id, amount, sleep)  # retry
        except PrivateError as e:
            raise e
        except Exception as e:
            if not isinstance(e, ClientError):
                self.logger.exception(e)
            # User may been private, attempt via Private API
            # (You can check is_private, but there may be other reasons,
            #  it is better to try through a Private API)
            medias = self.user_medias_v1(user_id, amount)
        return medias

    def user_clips_paginated_v1(
        self, user_id: str, amount: int = 50, end_cursor: str = ""
    ) -> Tuple[List[Media], str]:
        """
        Get a page of user's clip (reels) by Private Mobile API

        Parameters
        ----------
        user_id: str
        amount: int, optional
            Maximum number of media to return, default is 0 (all medias)
        end_cursor: str, optional
            Cursor value to start at, obtained from previous call to this method

        Returns
        -------
        Tuple[List[Media], str]
            A tuple containing a list of medias and the next end_cursor value
        """
        amount = int(amount)
        user_id = int(user_id)
        medias = []
        next_max_id = end_cursor
        try:
            items = self.private_request(
                "clips/user/",
                data={
                    "target_user_id": user_id,
                    "max_id": next_max_id,
                    "page_size": amount,  # default from app: 12
                    "include_feed_video": "true",
                },
            )["items"]
        except PrivateError as e:
            raise e
        except Exception as e:
            self.logger.exception(e)
            return [], None
        medias.extend(items)
        next_max_id = json_value(self.last_json, "paging_info", "max_id", default="")
        if amount:
            medias = medias[:amount]
        return ([extract_media_v1(media["media"]) for media in medias], next_max_id)

    def user_clips_v1(self, user_id: str, amount: int = 0) -> List[Media]:
        """
        Get a user's clip (reels) by Private Mobile API

        Parameters
        ----------
        user_id: str
        amount: int, optional
            Maximum number of media to return, default is 0 (all medias)

        Returns
        -------
        List[Media]
            A list of objects of Media
        """
        amount = int(amount)
        user_id = int(user_id)
        medias = []
        next_max_id = ""
        while True:
            try:
                medias_page, next_max_id = self.user_clips_paginated_v1(
                    user_id, end_cursor=next_max_id
                )
            except PrivateError as e:
                raise e
            except Exception as e:
                self.logger.exception(e)
                break
            medias.extend(medias_page)
            if not next_max_id:
                break
            if amount and len(medias) >= amount:
                break
        if amount:
            medias = medias[:amount]
        return medias

    def user_clips(self, user_id: str, amount: int = 0) -> List[Media]:
        """
        Get a user's clip (reels)

        Parameters
        ----------
        user_id: str
        amount: int, optional
            Maximum number of media to return, default is 0 (all medias)

        Returns
        -------
        List[Media]
            A list of objects of Media
        """
        amount = int(amount)
        user_id = int(user_id)
        return self.user_clips_v1(user_id, amount)

    def media_seen(self, media_ids: List[str], skipped_media_ids: List[str] = []):
        """
        Mark a media as seen

        Parameters
        ----------
        media_id: str

        Returns
        -------
        bool
            A boolean value
        """

        def gen(media_ids):
            result = {}
            for media_id in media_ids:
                media_pk, user_id = self.media_id(media_id).split("_")
                end = int(datetime.now().timestamp())
                begin = end - random.randint(100, 3000)
                result[f"{media_pk}_{user_id}_{user_id}"] = [f"{begin}_{end}"]
            return result

        data = {
            "container_module": "feed_timeline",
            "live_vods_skipped": {},
            "nuxes_skipped": {},
            "nuxes": {},
            "reels": gen(media_ids),
            "live_vods": {},
            "reel_media_skipped": gen(skipped_media_ids),
        }
        result = self.private_request(
            "/v2/media/seen/?reel=1&live_vod=0", self.with_default_data(data)
        )
        return result["status"] == "ok"

    def media_likers(self, media_id: str) -> List[UserShort]:
        """
        Get user's likers

        Parameters
        ----------
        media_pk: str

        Returns
        -------
        List[UserShort]
            List of objects of User type
        """
        media_id = self.media_id(media_id)
        result = self.private_request(f"media/{media_id}/likers/")
        return [extract_user_short(u) for u in result["users"]]

    def media_archive(self, media_id: str, revert: bool = False) -> bool:
        """
        Archive a media

        Parameters
        ----------
        media_id: str
            Unique identifier of a Media
        revert: bool, optional
            Flag for archive or unarchive. Default is False

        Returns
        -------
        bool
            A boolean value
        """
        media_id = self.media_id(media_id)
        name = "undo_only_me" if revert else "only_me"
        result = self.private_request(
            f"media/{media_id}/{name}/", self.with_action_data({"media_id": media_id})
        )
        return result["status"] == "ok"

    def media_unarchive(self, media_id: str) -> bool:
        """
        Unarchive a media

        Parameters
        ----------
        media_id: str
            Unique identifier of a Media

        Returns
        -------
        bool
            A boolean value
        """
        return self.media_archive(media_id, revert=True)

    def usertag_medias_gql(
        self, user_id: str, amount: int = 0, sleep: int = 2
    ) -> List[Media]:
        """
        Get medias where a user is tagged (by Public GraphQL API)

        Parameters
        ----------
        user_id: str
        amount: int, optional
            Maximum number of media to return, default is 0 (all medias)
        sleep: int, optional
            Timeout between pages iterations, default is 2

        Returns
        -------
        List[Media]
            A list of objects of Media
        """
        amount = int(amount)
        user_id = int(user_id)
        medias = []
        end_cursor = None
        variables = {
            "id": user_id,
            "first": 50 if not amount or amount > 50 else amount,
            # These are Instagram restrictions, you can only specify <= 50
        }
        while True:
            if end_cursor:
                variables["after"] = end_cursor
            data = self.public_graphql_request(
                variables, query_hash="be13233562af2d229b008d2976b998b5"
            )
            page_info = json_value(
                data, "user", "edge_user_to_photos_of_you", "page_info", default={}
            )
            edges = json_value(
                data, "user", "edge_user_to_photos_of_you", "edges", default=[]
            )
            for edge in edges:
                medias.append(edge["node"])
            end_cursor = page_info.get("end_cursor")
            if not page_info.get("has_next_page") or not end_cursor or len(edges) == 0:
                break
            if amount and len(medias) >= amount:
                break
            time.sleep(sleep)
        if amount:
            medias = medias[:amount]
        return [extract_media_gql(media) for media in medias]

    def usertag_medias_v1(self, user_id: str, amount: int = 0) -> List[Media]:
        """
        Get medias where a user is tagged (by Private Mobile API)

        Parameters
        ----------
        user_id: str
        amount: int, optional
            Maximum number of media to return, default is 0 (all medias)

        Returns
        -------
        List[Media]
            A list of objects of Media
        """
        amount = int(amount)
        user_id = int(user_id)
        medias = []
        next_max_id = ""
        while True:
            try:
                items = self.private_request(
                    f"usertags/{user_id}/feed/", params={"max_id": next_max_id}
                )["items"]
            except PrivateError as e:
                raise e
            except Exception as e:
                self.logger.exception(e)
                break
            medias.extend(items)
            if not self.last_json.get("more_available"):
                break
            if amount and len(medias) >= amount:
                break
            next_max_id = self.last_json.get("next_max_id", "")
        if amount:
            medias = medias[:amount]
        return [extract_media_v1(media) for media in medias]

    def usertag_medias(self, user_id: str, amount: int = 0) -> List[Media]:
        """
        Get medias where a user is tagged

        Parameters
        ----------
        user_id: str
        amount: int, optional
            Maximum number of media to return, default is 0 (all medias)

        Returns
        -------
        List[Media]
            A list of objects of Media
        """
        amount = int(amount)
        user_id = int(user_id)
        try:
            medias = self.usertag_medias_gql(user_id, amount)
        except ClientError:
            medias = self.usertag_medias_v1(user_id, amount)
        return medias

    def media_pin(self, media_pk: str, revert: bool = False):
        """
        Pin post to user profile

        Parameters
        ----------
        media_pk: str
        revert: bool, optional
            Unpin when True

        Returns
        -------
        bool
        A boolean value
        """
        data = self.with_action_data({"post_id": media_pk, "_uuid": self.uuid})
        name = "unpin" if revert else "pin"

        result = self.private_request(f"users/{name}_timeline_media/", data)
        return result["status"] == "ok"

    def media_unpin(self, media_pk):
        """
        Pin post to user profile

        Parameters
        ----------
        media_pk: str

        Returns
        -------
        bool
        A boolean value
        """
        return self.media_pin(media_pk, True)

<<<<<<< HEAD
    def media_schedule_livestream(self, title, auto_start=False):
        data = {
            "broadcast_message": title,
            "internal_only": "false",
            "source_type": "203",
            "visibility": "0"
        }
        result = self.private_request("live/create/", data)
        broadcast_id = result['broadcast_id']
        if auto_start:
            startRes = self.media_start_livestream(broadcast_id)
            print(startRes)
        return result

    def media_start_livestream(self, broadcast_id):
        result = self.private_request(f"live/{broadcast_id}/start/", {'empty': None})
        return result["status"] == "ok"
=======
    def media_fetch_live_chat(self, broadcast_id, last_comment_ts=None):
        params = None
        if last_comment_ts:
            params = {'last_comment_ts': last_comment_ts}
        return self.private_request(f"live/{broadcast_id}/get_comment/", params=params)
>>>>>>> 4e3efc76
<|MERGE_RESOLUTION|>--- conflicted
+++ resolved
@@ -1154,7 +1154,7 @@
         """
         return self.media_pin(media_pk, True)
 
-<<<<<<< HEAD
+
     def media_schedule_livestream(self, title, auto_start=False):
         data = {
             "broadcast_message": title,
@@ -1166,16 +1166,14 @@
         broadcast_id = result['broadcast_id']
         if auto_start:
             startRes = self.media_start_livestream(broadcast_id)
-            print(startRes)
         return result
 
     def media_start_livestream(self, broadcast_id):
         result = self.private_request(f"live/{broadcast_id}/start/", {'empty': None})
         return result["status"] == "ok"
-=======
+
     def media_fetch_live_chat(self, broadcast_id, last_comment_ts=None):
         params = None
         if last_comment_ts:
             params = {'last_comment_ts': last_comment_ts}
-        return self.private_request(f"live/{broadcast_id}/get_comment/", params=params)
->>>>>>> 4e3efc76
+        return self.private_request(f"live/{broadcast_id}/get_comment/", params=params)