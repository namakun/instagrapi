--- conflicted
+++ resolved
@@ -1,12 +1,6 @@
-<<<<<<< HEAD
-=======
-from typing import Dict
-
-import requests
-from pathlib import Path
->>>>>>> b43afacf
 from json.decoder import JSONDecodeError
 from pathlib import Path
+from typing import Dict
 
 import requests
 
