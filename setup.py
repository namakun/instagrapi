--- conflicted
+++ resolved
@@ -20,7 +20,8 @@
 requirements = [
     'requests==2.25.1',
     'PySocks==1.7.1',
-    'pydantic==1.7.3'
+    'pydantic==1.7.3',
+    'pycryptodomex==3.9.9'
 ]
 # requirements = [
 #     line.strip()
@@ -34,20 +35,7 @@
     author_email='x11org@gmail.com',
     license='MIT',
     url='https://github.com/adw0rd/instagrapi',
-<<<<<<< HEAD
-    install_requires=[
-        'pytz==2020.1',
-        'requests==2.24.0',
-        'PySocks==1.7.1',
-        'moviepy==1.0.3',
-        'Pillow==7.2.0',
-        'pydantic==1.7.2',
-        'pycryptodomex==3.9.9'
-    ],
-    # test_requires=[],
-=======
     install_requires=requirements,
->>>>>>> 32d24791
     keywords='instagram private api',
     description='Fast and effective Instagram Private API wrapper',
     long_description=long_description,
