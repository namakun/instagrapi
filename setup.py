--- conflicted
+++ resolved
@@ -19,17 +19,10 @@
 """
 
 requirements = [
-<<<<<<< HEAD
-    'requests==2.25.1',
-    'PySocks==1.7.1',
-    'pydantic==1.7.3',
-    'pycryptodomex==3.9.9'
-=======
     "requests<3.0,>=2.25.1",
     "PySocks==1.7.1",
     "pydantic==2.7.0",
     "pycryptodomex==3.20.0",
->>>>>>> d0905870
 ]
 # requirements = [
 #     line.strip()
